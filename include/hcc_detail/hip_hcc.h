--- conflicted
+++ resolved
@@ -451,13 +451,8 @@
     void                        waitCopy(LockedAccessor_StreamCrit_t &crit, ihipSignal_t *signal);
 
     // The unsigned return is hipMemcpyKind
-<<<<<<< HEAD
-    unsigned resolveMemcpyDirection(bool srcInDeviceMem, bool dstInDeviceMem);
+    unsigned resolveMemcpyDirection(bool srcTracked, bool dstTracked, bool srcInDeviceMem, bool dstInDeviceMem);
     void setAsyncCopyAgents(unsigned kind, ihipCommand_t *commandType, hsa_agent_t *srcAgent, hsa_agent_t *dstAgent);
-=======
-    unsigned resolveMemcpyDirection(bool srcTracked, bool dstTracked, bool srcInDeviceMem, bool dstInDeviceMem);
-    void setCopyAgents(unsigned kind, ihipCommand_t *commandType, hsa_agent_t *srcAgent, hsa_agent_t *dstAgent);
->>>>>>> 50d6cc6b
 
     unsigned                    _device_index;       // index into the g_device array 
 
