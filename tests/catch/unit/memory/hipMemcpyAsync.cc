--- conflicted
+++ resolved
@@ -19,39 +19,24 @@
 THE SOFTWARE.
 */
 
-<<<<<<< HEAD
-#include "linear_memcpy_tests_common.hh"
-=======
 #include "memcpy1d_tests_common.hh"
->>>>>>> e1e12091
 
 #include <hip_test_common.hh>
 #include <hip/hip_runtime_api.h>
 #include <utils.hh>
 #include <resource_guards.hh>
 
-<<<<<<< HEAD
-TEST_CASE("Unit_hipMemcpyAsync_Basic") {
-=======
 TEST_CASE("Unit_hipMemcpyAsync_Positive_Basic") {
->>>>>>> e1e12091
   using namespace std::placeholders;
   const auto stream_type = GENERATE(Streams::nullstream, Streams::perThread, Streams::created);
   const StreamGuard stream_guard(stream_type);
   const hipStream_t stream = stream_guard.stream();
 
-<<<<<<< HEAD
-  MemcpyWithDirectionCommonTests(std::bind(hipMemcpyAsync, _1, _2, _3, _4, stream), true);
-}
-
-TEST_CASE("Unit_hipMemcpyAsync_Synchronization_Behavior") {
-=======
   MemcpyWithDirectionCommonTests<true>(std::bind(hipMemcpyAsync, _1, _2, _3, _4, stream));
 }
 
 
 TEST_CASE("Unit_hipMemcpyAsync_Positive_Synchronization_Behavior") {
->>>>>>> e1e12091
   using namespace std::placeholders;
   HIP_CHECK(hipDeviceSynchronize());
 
@@ -66,7 +51,6 @@
 #endif
     MemcpyHtoDSyncBehavior(std::bind(hipMemcpyAsync, _1, _2, _3, hipMemcpyHostToDevice, nullptr),
                            false);
-<<<<<<< HEAD
   }
 
   SECTION("Device memory to pageable host memory") {
@@ -88,40 +72,14 @@
     MemcpyHtoHSyncBehavior(std::bind(hipMemcpyAsync, _1, _2, _3, hipMemcpyHostToHost, nullptr),
                            true);
   }
-=======
-  }
-
-  SECTION("Device memory to pageable host memory") {
-    MemcpyDtoHPageableSyncBehavior(
-        std::bind(hipMemcpyAsync, _1, _2, _3, hipMemcpyDeviceToHost, nullptr), true);
-  }
-
-  SECTION("Device memory to pinned host memory") {
-    MemcpyDtoHPinnedSyncBehavior(
-        std::bind(hipMemcpyAsync, _1, _2, _3, hipMemcpyDeviceToHost, nullptr), false);
-  }
-
-  SECTION("Device memory to device memory") {
-    MemcpyDtoDSyncBehavior(std::bind(hipMemcpyAsync, _1, _2, _3, hipMemcpyDeviceToDevice, nullptr),
-                           false);
-  }
-
-  SECTION("Host memory to host memory") {
-    MemcpyHtoHSyncBehavior(std::bind(hipMemcpyAsync, _1, _2, _3, hipMemcpyHostToHost, nullptr),
-                           true);
-  }
->>>>>>> e1e12091
 }
 
 TEST_CASE("Unit_hipMemcpyAsync_Negative_Parameters") {
   using namespace std::placeholders;
-<<<<<<< HEAD
-=======
   constexpr auto InvalidStream = [] {
     StreamGuard sg(Streams::created);
     return sg.stream();
   };
->>>>>>> e1e12091
 
   SECTION("Host to device") {
     LinearAllocGuard<int> device_alloc(LinearAllocs::hipMalloc, kPageSize);
@@ -137,16 +95,9 @@
     }
 
     SECTION("Invalid stream") {
-<<<<<<< HEAD
-      hipStream_t stream;
-      HIP_CHECK_ERROR(hipMemcpyAsync(device_alloc.ptr(), host_alloc.ptr(), kPageSize,
-                                     hipMemcpyHostToDevice, stream),
-                      hipErrorInvalidValue);
-=======
       HIP_CHECK_ERROR(hipMemcpyAsync(device_alloc.ptr(), host_alloc.ptr(), kPageSize,
                                      hipMemcpyHostToDevice, InvalidStream()),
                       hipErrorContextIsDestroyed);
->>>>>>> e1e12091
     }
   }
 
@@ -164,16 +115,9 @@
     }
 
     SECTION("Invalid stream") {
-<<<<<<< HEAD
-      hipStream_t stream;
-      HIP_CHECK_ERROR(hipMemcpyAsync(host_alloc.ptr(), device_alloc.ptr(), kPageSize,
-                                     hipMemcpyDeviceToHost, stream),
-                      hipErrorInvalidValue);
-=======
       HIP_CHECK_ERROR(hipMemcpyAsync(host_alloc.ptr(), device_alloc.ptr(), kPageSize,
                                      hipMemcpyDeviceToHost, InvalidStream()),
                       hipErrorContextIsDestroyed);
->>>>>>> e1e12091
     }
   }
 
@@ -191,16 +135,9 @@
     }
 
     SECTION("Invalid stream") {
-<<<<<<< HEAD
-      hipStream_t stream;
-      HIP_CHECK_ERROR(
-          hipMemcpyAsync(dst_alloc.ptr(), src_alloc.ptr(), kPageSize, hipMemcpyHostToHost, stream),
-          hipErrorInvalidValue);
-=======
       HIP_CHECK_ERROR(hipMemcpyAsync(dst_alloc.ptr(), src_alloc.ptr(), kPageSize,
                                      hipMemcpyHostToHost, InvalidStream()),
                       hipErrorContextIsDestroyed);
->>>>>>> e1e12091
     }
   }
 
@@ -219,16 +156,9 @@
     }
 
     SECTION("Invalid stream") {
-<<<<<<< HEAD
-      hipStream_t stream;
-      HIP_CHECK_ERROR(hipMemcpyAsync(dst_alloc.ptr(), src_alloc.ptr(), kPageSize,
-                                     hipMemcpyDeviceToDevice, stream),
-                      hipErrorInvalidValue);
-=======
       HIP_CHECK_ERROR(hipMemcpyAsync(dst_alloc.ptr(), src_alloc.ptr(), kPageSize,
                                      hipMemcpyDeviceToDevice, InvalidStream()),
                       hipErrorContextIsDestroyed);
->>>>>>> e1e12091
     }
   }
 }