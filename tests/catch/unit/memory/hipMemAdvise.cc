--- conflicted
+++ resolved
@@ -52,7 +52,6 @@
   }
 }
 
-<<<<<<< HEAD
 std::vector<int> GetDevicesWithAdviseSupport() {
   const auto device_count = HipTest::getDeviceCount();
   std::vector<int> supported_devices;
@@ -61,123 +60,6 @@
     if (DeviceAttributesSupport(i, hipDeviceAttributeManagedMemory,
                                 hipDeviceAttributeConcurrentManagedAccess)) {
       supported_devices.push_back(i);
-=======
-
-static bool CheckError(hipError_t err, int LineNo) {
-  if (err == hipSuccess) {
-    WARN("Error expected but received hipSuccess at line no.:" << LineNo);
-    return false;
-  } else {
-    return true;
-  }
-}
-
-static int HmmAttrPrint() {
-  int managed = 0;
-  WARN("The following are the attribute values related to HMM for"
-         " device 0:\n");
-  HIP_CHECK(hipDeviceGetAttribute(&managed,
-              hipDeviceAttributeDirectManagedMemAccessFromHost, 0));
-  WARN("hipDeviceAttributeDirectManagedMemAccessFromHost: " << managed);
-  HIP_CHECK(hipDeviceGetAttribute(&managed,
-                                 hipDeviceAttributeConcurrentManagedAccess, 0));
-  WARN("hipDeviceAttributeConcurrentManagedAccess: " << managed);
-  HIP_CHECK(hipDeviceGetAttribute(&managed,
-                                 hipDeviceAttributePageableMemoryAccess, 0));
-  WARN("hipDeviceAttributePageableMemoryAccess: " << managed);
-  HIP_CHECK(hipDeviceGetAttribute(&managed,
-              hipDeviceAttributePageableMemoryAccessUsesHostPageTables, 0));
-  WARN("hipDeviceAttributePageableMemoryAccessUsesHostPageTables:" << managed);
-
-  HIP_CHECK(hipDeviceGetAttribute(&managed, hipDeviceAttributeManagedMemory,
-                                  0));
-  WARN("hipDeviceAttributeManagedMemory: " << managed);
-  return managed;
-}
-
-
-// The following Function Tests the working of flags which can be assigned
-// to HMM memory using hipMemAdvise() api
-TEST_CASE("Unit_hipMemAdvise_TstFlags") {
-  int MangdMem = HmmAttrPrint();
-  if (MangdMem == 1) {
-    bool IfTestPassed = true;
-    int NumDevs = 0, *Outpt = nullptr;
-    int MEM_SIZE = 4*1024, A_CONST = 9999;
-    float *Hmm = nullptr;
-    int AttrVal = 0;
-    HIP_CHECK(hipGetDeviceCount(&NumDevs));
-    Outpt = new int[NumDevs];
-    HIP_CHECK(hipMallocManaged(&Hmm, MEM_SIZE * 2, hipMemAttachGlobal));
-    // With the following for loop we iterate through each of the Gpus in the
-    // system set and unset the flags and check the behavior.
-    for (int i = 0; i < NumDevs; ++i) {
-      HIP_CHECK(hipMemAdvise(Hmm , MEM_SIZE * 2, hipMemAdviseSetReadMostly, i));
-      HIP_CHECK(hipMemRangeGetAttribute(&AttrVal, sizeof(AttrVal),
-                                        hipMemRangeAttributeReadMostly, Hmm,
-                                       MEM_SIZE * 2));
-      if (AttrVal != 1) {
-        WARN("Attempt to set hipMemAdviseSetReadMostly flag failed!\n");
-        IfTestPassed = false;
-      }
-      HIP_CHECK(hipMemAdvise(Hmm , MEM_SIZE * 2, hipMemAdviseUnsetReadMostly,
-                             i));
-
-      HIP_CHECK(hipMemRangeGetAttribute(&AttrVal, sizeof(AttrVal),
-                                       hipMemRangeAttributeReadMostly, Hmm,
-                                       (MEM_SIZE * 2)));
-      if (AttrVal != 0) {
-        WARN("Attempt to Unset hipMemAdviseSetReadMostly flag failed!\n");
-        IfTestPassed = false;
-      }
-      AttrVal = A_CONST;
-      // Currently hipMemAdviseSetPreferredLocation and
-      // hipMemAdviseSetAccessedBy
-      // flags are resulting in issues: SWDEV-267357
-      HIP_CHECK(hipMemAdvise(Hmm , MEM_SIZE * 2,
-                            hipMemAdviseSetPreferredLocation, i));
-      HIP_CHECK(hipMemRangeGetAttribute(&AttrVal, sizeof(AttrVal),
-                                       hipMemRangeAttributePreferredLocation,
-                                       Hmm, (MEM_SIZE * 2)));
-      if (AttrVal != i) {
-        WARN("Attempt to set hipMemAdviseSetPreferredLocation flag failed!\n");
-        IfTestPassed = false;
-      }
-      AttrVal = A_CONST;
-      HIP_CHECK(hipMemAdvise(Hmm , MEM_SIZE * 2,
-                            hipMemAdviseUnsetPreferredLocation, i));
-      HIP_CHECK(hipMemRangeGetAttribute(&AttrVal, sizeof(AttrVal),
-                                       hipMemRangeAttributePreferredLocation,
-                                       Hmm, (MEM_SIZE * 2)));
-      if (AttrVal == i) {
-      WARN("Attempt to Unset hipMemAdviseUnsetPreferredLocation ");
-      WARN("flag failed!\n");
-      IfTestPassed = false;
-      }
-      for (int m = 0; m < NumDevs; ++m) {
-        Outpt[m] = A_CONST;
-      }
-      HIP_CHECK(hipMemAdvise(Hmm , MEM_SIZE * 2, hipMemAdviseSetAccessedBy, i));
-      HIP_CHECK(hipMemRangeGetAttribute(Outpt, sizeof(Outpt),
-                                       hipMemRangeAttributeAccessedBy, Hmm,
-                                       (MEM_SIZE * 2)));
-      if ((Outpt[0]) != i) {
-        WARN("Attempt to set hipMemAdviseSetAccessedBy flag failed!\n");
-        IfTestPassed = false;
-      }
-      for (int m = 0; m < NumDevs; ++m) {
-        Outpt[m] = A_CONST;
-      }
-      HIP_CHECK(hipMemAdvise(Hmm , MEM_SIZE * 2, hipMemAdviseUnsetAccessedBy,
-                             i));
-      HIP_CHECK(hipMemRangeGetAttribute(Outpt, sizeof(Outpt),
-                                       hipMemRangeAttributeAccessedBy, Hmm,
-                                       (MEM_SIZE * 2)));
-      if ((Outpt[0]) >= 0) {
-        WARN("Attempt to Unset hipMemAdviseUnsetAccessedBy flag failed!\n");
-        IfTestPassed = false;
-      }
->>>>>>> 60a07fd6
     }
   }
   return supported_devices;
@@ -357,7 +239,6 @@
   REQUIRE((advice == hipMemAdviseSetReadMostly ? 1 : device) == attribute);
 }
 
-<<<<<<< HEAD
 TEST_CASE("Unit_hipMemAdvise_AccessedBy_All_Devices") {
   auto supported_devices = GetDevicesWithAdviseSupport();
   if (supported_devices.empty()) {
@@ -369,111 +250,6 @@
   LinearAllocGuard<void> alloc(LinearAllocs::hipMallocManaged, kPageSize);
   for (const auto device : supported_devices) {
     HIP_CHECK(hipMemAdvise(alloc.ptr(), kPageSize, hipMemAdviseSetAccessedBy, device));
-=======
-/* Allocate memory using aligned_alloc(), assign PreferredLocation flag to
-   the allocated memory and launch a kernel. Kernel should get executed
-   successfully without hang or segfault*/
-#if __linux__ && HT_AMD
-TEST_CASE("Unit_hipMemAdvise_TstAlignedAllocMem") {
-  if ((setenv("HSA_XNACK", "1", 1)) != 0) {
-    WARN("Unable to turn on HSA_XNACK, hence terminating the Test case!");
-    REQUIRE(false);
-  }
-  // The following code block checks for gfx90a so as to skip if the device is not MI200
-
-  hipDeviceProp_t prop;
-  int device;
-  HIP_CHECK(hipGetDevice(&device));
-  HIP_CHECK(hipGetDeviceProperties(&prop, device));
-  std::string gfxName(prop.gcnArchName);
-
-  if ((gfxName == "gfx90a" || gfxName.find("gfx90a:")) == 0) {
-    int stat = 0;
-    if (fork() == 0) {
-      // The below part should be inside fork
-      int managedMem = 0, pageMemAccess = 0;
-      HIP_CHECK(hipDeviceGetAttribute(&pageMemAccess,
-                hipDeviceAttributePageableMemoryAccess, 0));
-      WARN("hipDeviceAttributePageableMemoryAccess:" << pageMemAccess);
-
-      HIP_CHECK(hipDeviceGetAttribute(&managedMem, hipDeviceAttributeManagedMemory, 0));
-      WARN("hipDeviceAttributeManagedMemory: " << managedMem);
-      if ((managedMem == 1) && (pageMemAccess == 1)) {
-        int *Mllc = nullptr, MemSz = 4096 * 4, NumElms = 4096, InitVal = 123;
-        // Mllc = reinterpret_cast<(int *)>(aligned_alloc(4096, MemSz));
-        Mllc = reinterpret_cast<int*>(aligned_alloc(4096, 4096*4));
-        for (int i = 0; i < NumElms; ++i) {
-          Mllc[i] = InitVal;
-        }
-        hipStream_t strm;
-        int DataMismatch = 0;
-        HIP_CHECK(hipStreamCreate(&strm));
-        // The following hipMemAdvise() call is made to know if advise on
-        // aligned_alloc() is causing any issue
-        HIP_CHECK(hipMemAdvise(Mllc, MemSz, hipMemAdviseSetPreferredLocation, 0));
-        HIP_CHECK(hipMemPrefetchAsync(Mllc, MemSz, 0, strm));
-        HIP_CHECK(hipStreamSynchronize(strm));
-        MemAdvise2<<<(NumElms/32), 32, 0, strm>>>(Mllc, NumElms);
-        HIP_CHECK(hipStreamSynchronize(strm));
-        for (int i = 0; i < NumElms; ++i) {
-          if (Mllc[i] != (InitVal + 10)) {
-            DataMismatch++;
-          }
-        }
-        if (DataMismatch != 0) {
-          WARN("DataMismatch observed!!");
-          exit(9);  // 9 for failure
-        } else {
-          exit(10);  // 10 for Pass result
-        }
-      } else {
-        SUCCEED("GPU 0 doesn't support ManagedMemory with hipDeviceAttributePageableMemoryAccess "
-                "attribute. Hence skipping the testing with Pass result.\n");
-        exit(Catch::ResultDisposition::ContinueOnFailure);
-      }
-    } else {
-      wait(&stat);
-      int Result = WEXITSTATUS(stat);
-      if (Result == Catch::ResultDisposition::ContinueOnFailure) {
-        WARN("GPU 0 doesn't support ManagedMemory with hipDeviceAttributePageableMemoryAccess "
-             "attribute. Hence skipping the testing with Pass result.\n");
-      } else {
-        if (Result != 10) {
-          REQUIRE(false);
-        }
-      }
-    }
-  } else {
-      SUCCEED("Memory model feature is only supported for gfx90a, Hence"
-              "skipping the testcase for this GPU " << device);
-      WARN("Memory model feature is only supported for gfx90a, Hence"
-              "skipping the testcase for this GPU " << device);
-  }
-
-}
-#endif
-
-/* Allocate Hmm memory, set advise to PreferredLocation and then get
-   attribute using the api hipMemRangeGetAttribute() for
-   hipMemRangeAttributeLastPrefetchLocation the value returned should be -2*/
-
-TEST_CASE("Unit_hipMemAdvise_TstMemAdvisePrefrdLoc") {
-  int managed = HmmAttrPrint();
-  if (managed == 1) {
-    int *Hmm = NULL, data = 999;
-    HIP_CHECK(hipMallocManaged(&Hmm, 4096));
-    HIP_CHECK(hipMemAdvise(Hmm, 4096, hipMemAdviseSetPreferredLocation, 0));
-    HIP_CHECK(hipMemRangeGetAttribute(&data, sizeof(int),
-                                     hipMemRangeAttributeLastPrefetchLocation,
-                                     Hmm, 4096));
-    if (data != -2) {
-      WARN("Didnt receive expected value.");
-      REQUIRE(false);
-    }
-  } else {
-    SUCCEED("GPU 0 doesn't support hipDeviceAttributeManagedMemory "
-           "attribute. Hence skipping the testing with Pass result.\n");
->>>>>>> 60a07fd6
   }
   std::vector<int> accessed_by(supported_devices.size(), hipInvalidDeviceId);
   HIP_CHECK(hipMemRangeGetAttribute(accessed_by.data(), sizeof(accessed_by.data()),
@@ -481,211 +257,39 @@
   REQUIRE_THAT(accessed_by, Catch::Matchers::Equals(supported_devices));
 }
 
-<<<<<<< HEAD
 TEST_CASE("Unit_hipMemAdvise_Negative_Parameters") {
   auto supported_devices = GetDevicesWithAdviseSupport();
   if (supported_devices.empty()) {
     HipTest::HIP_SKIP_TEST("Test needs at least 1 device that supports managed memory");
-=======
-
-/* Allocate HMM memory, set PreferredLocation to device 0, Prfetch the mem
-   to device1, probe for hipMemRangeAttributeLastPrefetchLocation using
-   hipMemRangeGetAttribute(), we should get 1*/
-
-TEST_CASE("Unit_hipMemAdvise_TstMemAdviseLstPreftchLoc") {
-  int NumDevs = 0;
-  HIP_CHECK(hipGetDeviceCount(&NumDevs));
-  if (NumDevs >= 2) {
-    int managed = HmmAttrPrint();
-    if (managed == 1) {
-      int *Hmm = NULL, data = 999;
-      hipStream_t strm;
-      HIP_CHECK(hipSetDevice(1));
-      HIP_CHECK(hipStreamCreate(&strm));
-      HIP_CHECK(hipMallocManaged(&Hmm, 4096));
-      HIP_CHECK(hipMemAdvise(Hmm, 4096, hipMemAdviseSetPreferredLocation, 0));
-      HIP_CHECK(hipMemPrefetchAsync(Hmm, 4096, 1, strm));
-      HIP_CHECK(hipStreamSynchronize(strm));
-      HIP_CHECK(hipMemRangeGetAttribute(&data, sizeof(int),
-                                       hipMemRangeAttributeLastPrefetchLocation,
-                                       Hmm, 4096));
-      if (data != 1) {
-        WARN("Didnt receive expected value!!");
-        REQUIRE(false);
-      }
-    } else {
-      SUCCEED("GPU 0 doesn't support hipDeviceAttributeManagedMemory "
-             "attribute. Hence skipping the testing with Pass result.\n");
-    }
-  } else {
-    SUCCEED("This system has less than 2 gpus hence skipping the test.\n");
->>>>>>> 60a07fd6
   }
   const auto device = supported_devices.front();
 
   LinearAllocGuard<void> alloc(LinearAllocs::hipMallocManaged, kPageSize);
 
-<<<<<<< HEAD
   SECTION("Invalid advice") {
     HIP_CHECK_ERROR(hipMemAdvise(alloc.ptr(), kPageSize, static_cast<hipMemoryAdvise>(-1), device),
                     hipErrorInvalidValue);
   }
+
   const auto advice = GENERATE(hipMemAdviseSetAccessedBy, hipMemAdviseSetReadMostly,
                                hipMemAdviseSetPreferredLocation);
   SECTION("count == 0") {
     HIP_CHECK_ERROR(hipMemAdvise(alloc.ptr(), 0, advice, device), hipErrorInvalidValue);
   }
+
   SECTION("count larger than allocation size") {
     HIP_CHECK_ERROR(hipMemAdvise(alloc.ptr(), kPageSize + 1, advice, device), hipErrorInvalidValue);
-=======
-/* Allocate HMM memory, set ReadMostly followed by PreferredLocation, probe
-   for hipMemRangeAttributeReadMostly and hipMemRangeAttributePreferredLocation
-   using hipMemRangeGetAttribute() we should observe 1 and 0 correspondingly.
-   In other words setting of hipMemRangeAttributePreferredLocation should not
-   impact hipMemRangeAttributeReadMostly advise to the memory*/
-
-TEST_CASE("Unit_hipMemAdvise_TstMemAdviseMultiFlag") {
-  int managed = HmmAttrPrint();
-  if (managed == 1) {
-    int *Hmm = NULL, data = 999;
-    HIP_CHECK(hipMallocManaged(&Hmm, 4096));
-    HIP_CHECK(hipMemAdvise(Hmm, 4096, hipMemAdviseSetReadMostly, 0));
-    HIP_CHECK(hipMemAdvise(Hmm, 4096, hipMemAdviseSetPreferredLocation, 0));
-    HIP_CHECK(hipMemRangeGetAttribute(&data, sizeof(int),
-                                     hipMemRangeAttributeReadMostly, Hmm,
-                                     4096));
-    if (data != 1) {
-      WARN("Didnt receive expected value at line: " << data);
-      REQUIRE(false);
-    }
-    HIP_CHECK(hipMemRangeGetAttribute(&data, sizeof(int),
-                                     hipMemRangeAttributePreferredLocation, Hmm,
-                                     4096));
-    if (data != 0) {
-      WARN("Didnt receive expected value at line: " << data);
-      REQUIRE(false);
-    }
-    HIP_CHECK(hipFree(Hmm));
-  } else {
-    SUCCEED("GPU 0 doesn't support hipDeviceAttributeManagedMemory "
-           "attribute. Hence skipping the testing with Pass result.\n");
-  }
-}
-
-
-
-/*Allocate Hmm memory, advise it to ReadMostly for gpu: 0 and launch kernel
-  on all other gpus except 0. This test case may discover any effect or
-  access denial case arising due to setting ReadMostly only to a particular
-  gpu*/
-
-TEST_CASE("Unit_hipMemAdvise_ReadMosltyMgpuTst") {
-  int managed = HmmAttrPrint();
-  if (managed == 1) {
-    int Ngpus = 0;
-    HIP_CHECK(hipGetDeviceCount(&Ngpus));
-    if (Ngpus < 2) {
-      SUCCEED("This test needs atleast two gpus to run."
-      "Hence skipping the test.\n");
-    }
-    int *Hmm = NULL, NumElms = (1024 * 1024), InitVal = 123, blockSize = 64;
-    int *Hmm1 = NULL, DataMismatch = 0;
-    hipStream_t strm;
-    HIP_CHECK(hipStreamCreate(&strm));
-    HIP_CHECK(hipMallocManaged(&Hmm, (NumElms * sizeof(int))));
-    // Initializing memory
-    for (int i = 0; i < NumElms; ++i) {
-      Hmm[i] = InitVal;
-    }
-    HIP_CHECK(hipMemAdvise(Hmm, (NumElms * sizeof(int)),
-                           hipMemAdviseSetReadMostly, 0));
-    dim3 dimBlock(blockSize, 1, 1);
-    dim3 dimGrid((NumElms + blockSize -1)/blockSize, 1, 1);
-#if HT_AMD
-    SECTION("Launch Kernel on all other gpus") {
-      // launching kernel from each one of the gpus
-      for (int i = 1; i < Ngpus; ++i) {
-        DataMismatch = 0;
-        HIP_CHECK(hipSetDevice(i));
-        HIP_CHECK(hipMallocManaged(&Hmm1, (NumElms * sizeof(int))));
-        MemAdvise3<<<dimGrid, dimBlock, 0, strm>>>(Hmm, Hmm1, NumElms);
-        HIP_CHECK(hipStreamSynchronize(strm));
-        // verifying the results
-        for (int j = 0; j < NumElms; ++j) {
-          if (Hmm1[j] != (InitVal + 10)) {
-            DataMismatch++;
-          }
-        }
-        if (DataMismatch != 0) {
-          WARN("DataMismatch is observed with the gpu: " << i);
-          REQUIRE(false);
-        }
-        HIP_CHECK(hipFree(Hmm1));
-      }
-    }
-
-    SECTION("Launch Kernel on all other gpus and manipulate the content") {
-      for (int i = 0; i < Ngpus; ++i) {
-        DataMismatch = 0;
-        HIP_CHECK(hipSetDevice(i));
-        HIP_CHECK(hipMemAdvise(Hmm, (NumElms * sizeof(int)),
-                               hipMemAdviseSetReadMostly, i));
-        MemAdvise2<<<dimGrid, dimBlock, 0, strm>>>(Hmm, NumElms);
-        HIP_CHECK(hipStreamSynchronize(strm));
-      }
-      // verifying the final result
-      for (int i = 0; i < NumElms; ++i) {
-        if (Hmm[i] != (InitVal + Ngpus * 10)) {
-          DataMismatch++;
-        }
-      }
-
-      if (DataMismatch != 0) {
-        WARN("DataMismatch is observed at line: " << __LINE__);
-        REQUIRE(false);
-      }
-    }
-#endif
-    HIP_CHECK(hipFree(Hmm));
-    HIP_CHECK(hipStreamDestroy(strm));
-  } else {
-    SUCCEED("GPU 0 doesn't support hipDeviceAttributeManagedMemory "
-           "attribute. Hence skipping the testing with Pass result.\n");
-  }
-}
-
-
-TEST_CASE("Unit_hipMemAdvise_TstSetUnsetPrfrdLoc") {
-  int managed = HmmAttrPrint();
-  if (managed == 1) {
-    int *Hmm = NULL, data = 999;
-    HIP_CHECK(hipMallocManaged(&Hmm, 2*4096));
-    HIP_CHECK(hipMemAdvise(Hmm, 2*4096, hipMemAdviseSetPreferredLocation, 0));
-    HIP_CHECK(hipMemRangeGetAttribute(&data, sizeof(int),
-                        hipMemRangeAttributePreferredLocation, Hmm, 2*4096));
-    if (data != 0) {
-      WARN("Didnt receive expected value!!");
-      REQUIRE(false);
-    }
-    HIP_CHECK(hipMemAdvise(Hmm, 2*4096, hipMemAdviseUnsetPreferredLocation, 0));
-    HIP_CHECK(hipMemRangeGetAttribute(&data, sizeof(int),
-                          hipMemRangeAttributePreferredLocation, Hmm, 2*4096));
-    if (data != -2) {
-      WARN("Didnt receive expected value!!");
-      REQUIRE(false);
-    }
-  } else {
-    SUCCEED("GPU 0 doesn't support hipDeviceAttributeManagedMemory "
-           "attribute. Hence skipping the testing with Pass result.\n");
->>>>>>> 60a07fd6
-  }
+  }
+
   SECTION("dev_ptr == nullptr") {
     HIP_CHECK_ERROR(hipMemAdvise(nullptr, kPageSize, advice, device), hipErrorInvalidValue);
   }
+
   SECTION("dev_ptr pointing to non-managed memory") {
     LinearAllocGuard<void> alloc(LinearAllocs::hipMalloc, kPageSize);
     HIP_CHECK_ERROR(hipMemAdvise(alloc.ptr(), kPageSize, advice, device), hipErrorInvalidValue);
   }
+
   SECTION("Invalid device") {
     HIP_CHECK_ERROR(hipMemAdvise(alloc.ptr(), kPageSize, advice, hipInvalidDeviceId),
                     (advice == hipMemAdviseSetReadMostly ? hipSuccess : hipErrorInvalidDevice));
