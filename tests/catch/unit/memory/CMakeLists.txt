# Copyright (c) 2022 Advanced Micro Devices, Inc. All Rights Reserved.
#
# Permission is hereby granted, free of charge, to any person obtaining a copy
# of this software and associated documentation files (the "Software"), to deal
# in the Software without restriction, including without limitation the rights
# to use, copy, modify, merge, publish, distribute, sublicense, and/or sell
# copies of the Software, and to permit persons to whom the Software is
# furnished to do so, subject to the following conditions:
#
# The above copyright notice and this permission notice shall be included in
# all copies or substantial portions of the Software.
#
# THE SOFTWARE IS PROVIDED "AS IS", WITHOUT WARRANTY OF ANY KIND, EXPRESS OR
# IMPLIED, INCLUDING BUT NOT LIMITED TO THE WARRANTIES OF MERCHANTABILITY,
# FITNESS FOR A PARTICULAR PURPOSE AND NONINFRINGEMENT.  IN NO EVENT SHALL THE
# AUTHORS OR COPYRIGHT HOLDERS BE LIABLE FOR ANY CLAIM, DAMAGES OR OTHER
# LIABILITY, WHETHER IN AN ACTION OF CONTRACT, TORT OR OTHERWISE, ARISING FROM,
# OUT OF OR IN CONNECTION WITH THE SOFTWARE OR THE USE OR OTHER DEALINGS IN
# THE SOFTWARE.

# Common Tests - Test independent of all platforms
if(HIP_PLATFORM MATCHES "amd")
set(TEST_SRC
    DriverContext.cc
    memset.cc
    malloc.cc
    hipMemcpy2DToArray.cc
    hipMemcpy2DToArrayAsync.cc
    hipMemcpy3D.cc
    hipMemcpy3DAsync.cc
    hipMemcpyParam2D.cc
    hipMemcpyParam2DAsync.cc
    hipMemcpy2D.cc
    hipMemcpy2DAsync.cc
    hipMemcpy2DFromArray.cc
    hipMemcpy2DFromArrayAsync.cc
    hipMemcpyAtoH.cc
    hipMemcpyHtoA.cc
    hipMemcpyAllApiNegative.cc
    hipMemcpy_MultiThread.cc
    hipHostRegister.cc
    hipHostUnregister.cc
    hipMallocPitch.cc
    hipMemPtrGetInfo.cc
    hipPointerGetAttributes.cc
    hipHostGetFlags.cc
    hipHostGetDevicePointer.cc
    hipMallocManaged_MultiScenario.cc
    hipMemsetNegative.cc
    hipMemset.cc
    hipMemsetAsyncMultiThread.cc
    hipMemset3D.cc
    hipMemset2D.cc
    hipHostMallocTests.cc
    hipMemset3DFunctional.cc
    hipMemset3DRegressMultiThread.cc
    hipMallocManagedFlagsTst.cc
    hipMemPrefetchAsyncExtTsts.cc
    hipMemAdviseMmap.cc
    hipMemCoherencyTst.cc
    hipMallocManaged.cc
    hipMemRangeGetAttribute.cc
    hipMemcpyFromSymbol.cc
    hipPtrGetAttribute.cc
    hipMemPoolApi.cc
    hipMemcpyPeer.cc
    hipMemcpyPeerAsync.cc
    hipMemcpyWithStream.cc
    hipMemcpyWithStreamMultiThread.cc
    hipMemsetAsyncAndKernel.cc
    hipMemset2DAsyncMultiThreadAndKernel.cc
    hipMallocManaged.cc
    hipMallocConcurrency.cc
    hipMemcpyDtoD.cc
    hipMemcpyDtoDAsync.cc
    hipHostMalloc.cc
    hipMemcpy.cc
    hipMemcpyAsync.cc
    hipMemsetFunctional.cc
    hipMallocPitch.cc
    hipMallocArray.cc
    hipMalloc3D.cc
    hipMalloc3DArray.cc
    hipArrayCreate.cc
    hipArray3DCreate.cc
    hipDrvMemcpy3D.cc
    hipDrvMemcpy3DAsync.cc
    hipPointerGetAttribute.cc
    hipDrvPtrGetAttributes.cc
    hipMallocMngdMultiThread.cc
    hipMemPrefetchAsync.cc
    hipArray.cc
    hipMemVmm.cc
    hipMemGetInfo.cc
    hipFree.cc
    hipMemcpySync.cc
    hipMemsetSync.cc
    hipMemsetAsync.cc
    hipMemAdvise.cc
    hipMemRangeGetAttributes.cc
<<<<<<< HEAD
    hipStreamAttachMemAsync.cc
=======
    hipGetSymbolSizeAddress.cc
>>>>>>> 1f774ad6
)
else()
set(TEST_SRC
    DriverContext.cc
    memset.cc
    malloc.cc
    hipMemcpy2DToArray.cc
    hipMemcpy2DToArrayAsync.cc
    hipMemcpy3D.cc
    hipMemcpy3DAsync.cc
    hipMemcpyParam2D.cc
    hipMemcpyParam2DAsync.cc
    hipMemcpy2D.cc
    hipMemcpy2DAsync.cc
    hipMemcpy2DFromArray.cc
    hipMemcpy2DFromArrayAsync.cc
    hipMemcpyAtoH.cc
    hipMemcpyHtoA.cc
    hipMemcpyAllApiNegative.cc
    hipMemcpy_MultiThread.cc
    hipHostRegister.cc
    hipHostUnregister.cc
    hipMallocPitch.cc
    hipHostGetFlags.cc
    hipHostGetDevicePointer.cc
    hipMallocManaged_MultiScenario.cc
    hipMemsetNegative.cc
    hipMemset.cc
    hipMemsetAsyncMultiThread.cc
    hipMemset3D.cc
    hipMemset2D.cc
    hipHostMallocTests.cc
    hipMemset3DFunctional.cc
    hipMemset3DRegressMultiThread.cc
    hipMallocManagedFlagsTst.cc
    hipMemPrefetchAsyncExtTsts.cc
    hipMemAdviseMmap.cc
    hipMallocManaged.cc
    hipMemRangeGetAttribute.cc
    hipMemcpyFromSymbol.cc
    hipPtrGetAttribute.cc
    hipMemPoolApi.cc
    hipMemcpyPeer.cc
    hipMemcpyPeerAsync.cc
    hipMemcpyWithStream.cc
    hipMemcpyWithStreamMultiThread.cc
    hipMemsetAsyncAndKernel.cc
    hipMemset2DAsyncMultiThreadAndKernel.cc
    hipMallocManaged.cc
    hipMallocConcurrency.cc
    hipMemcpyDtoD.cc
    hipMemcpyDtoDAsync.cc
    hipHostMalloc.cc
    hipMemcpy.cc
    hipMemcpyAsync.cc
    hipMemsetFunctional.cc
    hipMallocPitch.cc
    hipMallocArray.cc
    hipMalloc3D.cc
    hipMalloc3DArray.cc
    hipArrayCreate.cc
    hipArray3DCreate.cc
    hipDrvMemcpy3D.cc
    hipDrvMemcpy3DAsync.cc
    hipPointerGetAttribute.cc
    hipDrvPtrGetAttributes.cc
    hipMemPrefetchAsync.cc
    hipMemGetInfo.cc
    hipFree.cc
    hipMemcpySync.cc
    hipMemsetSync.cc
    hipMemsetAsync.cc
    hipMemAdvise.cc
    hipMemRangeGetAttributes.cc
<<<<<<< HEAD
    hipStreamAttachMemAsync.cc
=======
    hipGetSymbolSizeAddress.cc
>>>>>>> 1f774ad6
)
endif()

# skipped due to os related code in tests
# need to work on them when all the tests are enabled
if(UNIX)
    set(TEST_SRC ${TEST_SRC}
                 hipHmmOvrSubscriptionTst.cc
                 hipMemoryAllocateCoherent.cc)
endif()

hip_add_exe_to_target(NAME MemoryTest
                      TEST_SRC ${TEST_SRC}
                      TEST_TARGET_NAME build_tests)<|MERGE_RESOLUTION|>--- conflicted
+++ resolved
@@ -98,11 +98,8 @@
     hipMemsetAsync.cc
     hipMemAdvise.cc
     hipMemRangeGetAttributes.cc
-<<<<<<< HEAD
+    hipGetSymbolSizeAddress.cc
     hipStreamAttachMemAsync.cc
-=======
-    hipGetSymbolSizeAddress.cc
->>>>>>> 1f774ad6
 )
 else()
 set(TEST_SRC
@@ -177,11 +174,8 @@
     hipMemsetAsync.cc
     hipMemAdvise.cc
     hipMemRangeGetAttributes.cc
-<<<<<<< HEAD
+    hipGetSymbolSizeAddress.cc
     hipStreamAttachMemAsync.cc
-=======
-    hipGetSymbolSizeAddress.cc
->>>>>>> 1f774ad6
 )
 endif()
 
