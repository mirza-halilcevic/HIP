--- conflicted
+++ resolved
@@ -18,11 +18,8 @@
     hipDeviceGetUuid.cc
     hipDeviceGetP2PAttribute.cc
     hipExtGetLinkTypeAndHopCount.cc
-<<<<<<< HEAD
+    hipDeviceSetLimit.cc
     hipDeviceSetGetMemPool.cc
-=======
-    hipDeviceSetLimit.cc
->>>>>>> 2d53608d
 )
 
 set_source_files_properties(hipGetDeviceCount.cc PROPERTIES COMPILE_FLAGS -std=c++17)
