--- conflicted
+++ resolved
@@ -17,12 +17,9 @@
     hipSetGetDevice.cc
     hipDeviceGetUuid.cc
     hipDeviceGetP2PAttribute.cc
-<<<<<<< HEAD
     hipDeviceCanAccessPeer.cc
     hipDeviceEnableDisablePeerAccess.cc
-=======
     hipExtGetLinkTypeAndHopCount.cc
->>>>>>> cd1e9a27
 )
 
 set_source_files_properties(hipGetDeviceCount.cc PROPERTIES COMPILE_FLAGS -std=c++17)
