--- conflicted
+++ resolved
@@ -18,11 +18,8 @@
     hipDeviceGetUuid.cc
     hipDeviceGetP2PAttribute.cc
     hipExtGetLinkTypeAndHopCount.cc
-<<<<<<< HEAD
     hipIpcCloseMemHandle.cc
-=======
     hipDeviceSetLimit.cc
->>>>>>> c02b15fc
 )
 
 set_source_files_properties(hipGetDeviceCount.cc PROPERTIES COMPILE_FLAGS -std=c++17)
