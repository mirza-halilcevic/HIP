--- conflicted
+++ resolved
@@ -22,11 +22,8 @@
     hipDeviceEnableDisablePeerAccess.cc
     hipExtGetLinkTypeAndHopCount.cc
     hipDeviceSetLimit.cc
-<<<<<<< HEAD
     hipDeviceReset.cc
-=======
     hipDeviceSetGetMemPool.cc
->>>>>>> cbd52de9
 )
 
 set_source_files_properties(hipGetDeviceCount.cc PROPERTIES COMPILE_FLAGS -std=c++17)
