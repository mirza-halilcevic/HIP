# Common Tests - Test independent of all platforms
set(TEST_SRC
    hipChooseDevice.cc
    hipDeviceComputeCapability.cc
    hipDeviceGetByPCIBusId.cc
    hipDeviceGetLimit.cc
    hipDeviceGetName.cc
    hipDeviceGetPCIBusId.cc
    hipDeviceSetGetCacheConfig.cc
    hipDeviceSynchronize.cc
    hipDeviceTotalMem.cc
    hipGetDeviceAttribute.cc
    hipGetDeviceCount.cc
    hipGetDeviceProperties.cc
    hipRuntimeGetVersion.cc
    hipGetSetDeviceFlags.cc
    hipSetGetDevice.cc
    hipDeviceGetUuid.cc
    hipDeviceGetP2PAttribute.cc
    hipDeviceGetDefaultMemPool.cc
    hipDeviceCanAccessPeer.cc
    hipDeviceEnableDisablePeerAccess.cc
    hipExtGetLinkTypeAndHopCount.cc
    hipDeviceSetLimit.cc
    hipDeviceSetGetMemPool.cc
)

if(UNIX)
    set(TEST_SRC ${TEST_SRC}
<<<<<<< HEAD
                 hipIpcGetMemHandle.cc)
=======
                 hipIpcCloseMemHandle.cc)
>>>>>>> a9e9d9f9
endif()

set_source_files_properties(hipGetDeviceCount.cc PROPERTIES COMPILE_FLAGS -std=c++17)
set_source_files_properties(hipDeviceGetP2PAttribute.cc PROPERTIES COMPILE_FLAGS -std=c++17)

add_executable(getDeviceCount EXCLUDE_FROM_ALL getDeviceCount_exe.cc)
add_executable(hipDeviceGetP2PAttribute EXCLUDE_FROM_ALL hipDeviceGetP2PAttribute_exe.cc)

hip_add_exe_to_target(NAME DeviceTest
                      TEST_SRC ${TEST_SRC}
                      TEST_TARGET_NAME build_tests
                      COMPILE_OPTIONS -std=c++14)

add_dependencies(DeviceTest getDeviceCount)
add_dependencies(DeviceTest hipDeviceGetP2PAttribute)<|MERGE_RESOLUTION|>--- conflicted
+++ resolved
@@ -27,11 +27,9 @@
 
 if(UNIX)
     set(TEST_SRC ${TEST_SRC}
-<<<<<<< HEAD
-                 hipIpcGetMemHandle.cc)
-=======
-                 hipIpcCloseMemHandle.cc)
->>>>>>> a9e9d9f9
+                 hipIpcGetMemHandle.cc
+                 hipIpcCloseMemHandle.cc
+       )
 endif()
 
 set_source_files_properties(hipGetDeviceCount.cc PROPERTIES COMPILE_FLAGS -std=c++17)
