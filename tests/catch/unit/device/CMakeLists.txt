--- conflicted
+++ resolved
@@ -17,11 +17,8 @@
     hipSetGetDevice.cc
     hipDeviceGetUuid.cc
     hipDeviceGetP2PAttribute.cc
-<<<<<<< HEAD
+    hipExtGetLinkTypeAndHopCount.cc
     hipIpcOpenMemHandle.cc
-=======
-    hipExtGetLinkTypeAndHopCount.cc
->>>>>>> 4afc7866
 )
 
 set_source_files_properties(hipGetDeviceCount.cc PROPERTIES COMPILE_FLAGS -std=c++17)
