/*
Copyright (c) 2022 Advanced Micro Devices, Inc. All rights reserved.
Permission is hereby granted, free of charge, to any person obtaining a copy
of this software and associated documentation files (the "Software"), to deal
in the Software without restriction, including without limitation the rights
to use, copy, modify, merge, publish, distribute, sublicense, and/or sell
copies of the Software, and to permit persons to whom the Software is
furnished to do so, subject to the following conditions:
The above copyright notice and this permission notice shall be included in
all copies or substantial portions of the Software.
THE SOFTWARE IS PROVIDED "AS IS", WITHOUT WARRANTY OF ANY KIND, EXPRESS OR
IMPLIED, INCLUDING BUT NOT LIMITED TO THE WARRANTIES OF MERCHANTABILITY,
FITNESS FOR A PARTICULAR PURPOSE AND NONINFRINGEMENT.  IN NO EVENT SHALL THE
AUTHORS OR COPYRIGHT HOLDERS BE LIABLE FOR ANY CLAIM, DAMAGES OR OTHER
LIABILITY, WHETHER IN AN ACTION OF CONTRACT, TORT OR OTHERWISE, ARISING FROM,
OUT OF OR IN CONNECTION WITH THE SOFTWARE OR THE USE OR OTHER DEALINGS IN
THE SOFTWARE.
*/

#pragma once

#include <hip_array_common.hh>
#include <hip_test_common.hh>
#include <hip/hip_runtime_api.h>

enum class LinearAllocs {
  malloc,
  mallocAndRegister,
  hipHostMalloc,
  hipMalloc,
  hipMallocManaged,
};

template <typename T> class LinearAllocGuard {
 public:
  LinearAllocGuard(const LinearAllocs allocation_type, const size_t size,
                   const unsigned int flags = 0u)
      : allocation_type_{allocation_type} {
    switch (allocation_type_) {
      case LinearAllocs::malloc:
        ptr_ = host_ptr_ = reinterpret_cast<T*>(malloc(size));
        break;
      case LinearAllocs::mallocAndRegister:
        host_ptr_ = reinterpret_cast<T*>(malloc(size));
        HIP_CHECK(hipHostRegister(host_ptr_, size, flags));
        HIP_CHECK(hipHostGetDevicePointer(reinterpret_cast<void**>(&ptr_), host_ptr_, 0u));
        break;
      case LinearAllocs::hipHostMalloc:
        HIP_CHECK(hipHostMalloc(reinterpret_cast<void**>(&ptr_), size, flags));
        host_ptr_ = ptr_;
        break;
      case LinearAllocs::hipMalloc:
        HIP_CHECK(hipMalloc(reinterpret_cast<void**>(&ptr_), size));
        break;
      case LinearAllocs::hipMallocManaged:
        HIP_CHECK(hipMallocManaged(reinterpret_cast<void**>(&ptr_), size, flags ? flags : 1u));
        host_ptr_ = ptr_;
    }
  }

  LinearAllocGuard(const LinearAllocGuard&) = delete;
  LinearAllocGuard(LinearAllocGuard&&) = delete;

  ~LinearAllocGuard() {
    // No Catch macros, don't want to possibly throw in the destructor
    switch (allocation_type_) {
      case LinearAllocs::malloc:
        free(ptr_);
        break;
      case LinearAllocs::mallocAndRegister:
        // Cast to void to suppress nodiscard warnings
        static_cast<void>(hipHostUnregister(host_ptr_));
        free(host_ptr_);
        break;
      case LinearAllocs::hipHostMalloc:
        static_cast<void>(hipHostFree(ptr_));
        break;
      case LinearAllocs::hipMalloc:
      case LinearAllocs::hipMallocManaged:
        static_cast<void>(hipFree(ptr_));
    }
  }

  T* ptr() const { return ptr_; };
  T* host_ptr() const { return host_ptr_; }

 private:
  const LinearAllocs allocation_type_;
  T* ptr_ = nullptr;
  T* host_ptr_ = nullptr;
};

template <typename T> class LinearAllocGuardMultiDim {
<<<<<<< HEAD
  protected:
  LinearAllocGuardMultiDim(hipExtent extent)
  : extent_{extent} {}

  ~LinearAllocGuardMultiDim() {
    static_cast<void>(hipFree(pitched_ptr_.ptr));
  }
  
  public:
=======
 protected:
  LinearAllocGuardMultiDim(hipExtent extent) : extent_{extent} {}

  ~LinearAllocGuardMultiDim() { static_cast<void>(hipFree(pitched_ptr_.ptr)); }

 public:
>>>>>>> 4e2fe8d9
  T* ptr() const { return reinterpret_cast<T*>(pitched_ptr_.ptr); };

  size_t pitch() const { return pitched_ptr_.pitch; }

  hipExtent extent() const { return extent_; }

  hipPitchedPtr pitched_ptr() const { return pitched_ptr_; }

  size_t width() const { return extent_.width; }

  size_t width_logical() const { return extent_.width / sizeof(T); }

  size_t height() const { return extent_.height; }

<<<<<<< HEAD
  public:
=======
 public:
>>>>>>> 4e2fe8d9
  hipPitchedPtr pitched_ptr_;
  const hipExtent extent_;
};

template <typename T> class LinearAllocGuard2D : public LinearAllocGuardMultiDim<T> {
<<<<<<< HEAD
  public:
  LinearAllocGuard2D(const size_t width_logical, const size_t height) 
  : LinearAllocGuardMultiDim<T>{make_hipExtent(width_logical * sizeof(T), height, 1)}
  {
    HIP_CHECK(hipMallocPitch(&this->pitched_ptr_.ptr, &this->pitched_ptr_.pitch, this->extent_.width, this->extent_.height));
=======
 public:
  LinearAllocGuard2D(const size_t width_logical, const size_t height)
      : LinearAllocGuardMultiDim<T>{make_hipExtent(width_logical * sizeof(T), height, 1)} {
    HIP_CHECK(hipMallocPitch(&this->pitched_ptr_.ptr, &this->pitched_ptr_.pitch,
                             this->extent_.width, this->extent_.height));
>>>>>>> 4e2fe8d9
  }

  LinearAllocGuard2D(const LinearAllocGuard2D&) = delete;
  LinearAllocGuard2D(LinearAllocGuard2D&&) = delete;
};

template <typename T> class LinearAllocGuard3D : public LinearAllocGuardMultiDim<T> {
<<<<<<< HEAD
  public:
  LinearAllocGuard3D(const size_t width_logical, const size_t height, const size_t depth)
  : LinearAllocGuardMultiDim<T>{make_hipExtent(width_logical * sizeof(T), height, depth)}
  {
=======
 public:
  LinearAllocGuard3D(const size_t width_logical, const size_t height, const size_t depth)
      : LinearAllocGuardMultiDim<T>{make_hipExtent(width_logical * sizeof(T), height, depth)} {
>>>>>>> 4e2fe8d9
    HIP_CHECK(hipMalloc3D(&this->pitched_ptr_, this->extent_));
  }

  LinearAllocGuard3D(const hipExtent extent) : LinearAllocGuardMultiDim<T>(extent) {
    HIP_CHECK(hipMalloc3D(&this->pitched_ptr_, this->extent_));
  }

  LinearAllocGuard3D(const LinearAllocGuard3D&) = delete;
  LinearAllocGuard3D(LinearAllocGuard3D&&) = delete;

  size_t depth() const { return this->extent_.depth; }
};

<<<<<<< HEAD
=======
template <typename T> class ArrayAllocGuard {
 public:
  // extent should contain logical width
  ArrayAllocGuard(const hipExtent extent, const unsigned int flags = 0u) : extent_{extent} {
    hipChannelFormatDesc desc = hipCreateChannelDesc<T>();
    HIP_CHECK(hipMalloc3DArray(&ptr_, &desc, extent_, flags));
  }

  ~ArrayAllocGuard() { static_cast<void>(hipFreeArray(ptr_)); }

  ArrayAllocGuard(const ArrayAllocGuard&) = delete;
  ArrayAllocGuard(ArrayAllocGuard&&) = delete;

  hipArray_t ptr() const { return ptr_; }

  hipExtent extent() const { return extent_; }

 private:
  hipArray_t ptr_ = nullptr;
  const hipExtent extent_;
};

template <typename T> class DrvArrayAllocGuard {
 public:
  // extent should contain width in bytes
  DrvArrayAllocGuard(const hipExtent extent, const unsigned int flags = 0u) : extent_{extent} {
    HIP_ARRAY3D_DESCRIPTOR desc{};
    using vec_info = vector_info<T>;
    desc.Format = vec_info::format;
    desc.NumChannels = vec_info::size;
    desc.Width = extent_.width / sizeof(T);
    desc.Height = extent_.height;
    desc.Depth = extent_.depth;
    desc.Flags = flags;
    HIP_CHECK(hipArray3DCreate(&ptr_, &desc));
  }

  ~DrvArrayAllocGuard() { static_cast<void>(hipArrayDestroy(ptr_)); }

  DrvArrayAllocGuard(const DrvArrayAllocGuard&) = delete;
  DrvArrayAllocGuard(DrvArrayAllocGuard&&) = delete;

  hiparray ptr() const { return ptr_; }

  hipExtent extent() const { return extent_; }

 private:
  hiparray ptr_ = nullptr;
  const hipExtent extent_;
};

>>>>>>> 4e2fe8d9
enum class Streams { nullstream, perThread, created };

class StreamGuard {
 public:
  StreamGuard(const Streams stream_type) : stream_type_{stream_type} {
    switch (stream_type_) {
      case Streams::nullstream:
        stream_ = nullptr;
        break;
      case Streams::perThread:
        stream_ = hipStreamPerThread;
        break;
      case Streams::created:
        HIP_CHECK(hipStreamCreate(&stream_));
    }
  }

  StreamGuard(const StreamGuard&) = delete;
  StreamGuard(StreamGuard&&) = delete;

  ~StreamGuard() {
    if (stream_type_ == Streams::created) {
      static_cast<void>(hipStreamDestroy(stream_));
    }
  }

  hipStream_t stream() const { return stream_; }

 private:
  const Streams stream_type_;
  hipStream_t stream_;
};<|MERGE_RESOLUTION|>--- conflicted
+++ resolved
@@ -91,24 +91,12 @@
 };
 
 template <typename T> class LinearAllocGuardMultiDim {
-<<<<<<< HEAD
-  protected:
-  LinearAllocGuardMultiDim(hipExtent extent)
-  : extent_{extent} {}
-
-  ~LinearAllocGuardMultiDim() {
-    static_cast<void>(hipFree(pitched_ptr_.ptr));
-  }
-  
-  public:
-=======
  protected:
   LinearAllocGuardMultiDim(hipExtent extent) : extent_{extent} {}
 
   ~LinearAllocGuardMultiDim() { static_cast<void>(hipFree(pitched_ptr_.ptr)); }
 
  public:
->>>>>>> 4e2fe8d9
   T* ptr() const { return reinterpret_cast<T*>(pitched_ptr_.ptr); };
 
   size_t pitch() const { return pitched_ptr_.pitch; }
@@ -123,29 +111,17 @@
 
   size_t height() const { return extent_.height; }
 
-<<<<<<< HEAD
-  public:
-=======
- public:
->>>>>>> 4e2fe8d9
+ public:
   hipPitchedPtr pitched_ptr_;
   const hipExtent extent_;
 };
 
 template <typename T> class LinearAllocGuard2D : public LinearAllocGuardMultiDim<T> {
-<<<<<<< HEAD
-  public:
-  LinearAllocGuard2D(const size_t width_logical, const size_t height) 
-  : LinearAllocGuardMultiDim<T>{make_hipExtent(width_logical * sizeof(T), height, 1)}
-  {
-    HIP_CHECK(hipMallocPitch(&this->pitched_ptr_.ptr, &this->pitched_ptr_.pitch, this->extent_.width, this->extent_.height));
-=======
  public:
   LinearAllocGuard2D(const size_t width_logical, const size_t height)
       : LinearAllocGuardMultiDim<T>{make_hipExtent(width_logical * sizeof(T), height, 1)} {
     HIP_CHECK(hipMallocPitch(&this->pitched_ptr_.ptr, &this->pitched_ptr_.pitch,
                              this->extent_.width, this->extent_.height));
->>>>>>> 4e2fe8d9
   }
 
   LinearAllocGuard2D(const LinearAllocGuard2D&) = delete;
@@ -153,16 +129,9 @@
 };
 
 template <typename T> class LinearAllocGuard3D : public LinearAllocGuardMultiDim<T> {
-<<<<<<< HEAD
-  public:
-  LinearAllocGuard3D(const size_t width_logical, const size_t height, const size_t depth)
-  : LinearAllocGuardMultiDim<T>{make_hipExtent(width_logical * sizeof(T), height, depth)}
-  {
-=======
  public:
   LinearAllocGuard3D(const size_t width_logical, const size_t height, const size_t depth)
       : LinearAllocGuardMultiDim<T>{make_hipExtent(width_logical * sizeof(T), height, depth)} {
->>>>>>> 4e2fe8d9
     HIP_CHECK(hipMalloc3D(&this->pitched_ptr_, this->extent_));
   }
 
@@ -176,8 +145,6 @@
   size_t depth() const { return this->extent_.depth; }
 };
 
-<<<<<<< HEAD
-=======
 template <typename T> class ArrayAllocGuard {
  public:
   // extent should contain logical width
@@ -229,7 +196,6 @@
   const hipExtent extent_;
 };
 
->>>>>>> 4e2fe8d9
 enum class Streams { nullstream, perThread, created };
 
 class StreamGuard {
