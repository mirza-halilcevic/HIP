/*
Copyright (c) 2015 - present Advanced Micro Devices, Inc. All rights reserved.

Permission is hereby granted, free of charge, to any person obtaining a copy
of this software and associated documentation files (the "Software"), to deal
in the Software without restriction, including without limitation the rights
to use, copy, modify, merge, publish, distribute, sublicense, and/or sell
copies of the Software, and to permit persons to whom the Software is
furnished to do so, subject to the following conditions:

The above copyright notice and this permission notice shall be included in
all copies or substantial portions of the Software.

THE SOFTWARE IS PROVIDED "AS IS", WITHOUT WARRANTY OF ANY KIND, EXPRESS OR
IMPLIED, INCLUDING BUT NOT LIMITED TO THE WARRANTIES OF MERCHANTABILITY,
FITNESS FOR A PARTICULAR PURPOSE AND NONINFRINGEMENT.  IN NO EVENT SHALL THE
AUTHORS OR COPYRIGHT HOLDERS BE LIABLE FOR ANY CLAIM, DAMAGES OR OTHER
LIABILITY, WHETHER IN AN ACTION OF CONTRACT, TORT OR OTHERWISE, ARISING FROM,
OUT OF OR IN CONNECTION WITH THE SOFTWARE OR THE USE OR OTHER DEALINGS IN
THE SOFTWARE.
*/

#include <fstream>
#include <stdio.h>
#include <stdlib.h>
#include <cstdint>
#include <memory>
#include <mutex>
#include <string>
#include <vector>
#include <map>

#include <hsa/hsa.h>
#include <hsa/hsa_ext_amd.h>
#include <hsa/amd_hsa_kernel_code.h>

#include "elfio/elfio.hpp"
#include "hip/hip_runtime.h"
#include "hip_hcc_internal.h"
#include "trace_helper.h"

//TODO Use Pool APIs from HCC to get memory regions.

#include <cassert>
inline uint64_t alignTo(uint64_t Value, uint64_t Align, uint64_t Skew = 0) {
  assert(Align != 0u && "Align can't be 0.");
  Skew %= Align;
  return (Value + Align - 1 - Skew) / Align * Align + Skew;
}

struct ihipKernArgInfo{
  std::vector<uint32_t> Size;
  std::vector<uint32_t> Align;
  std::vector<std::string> ArgType;
  std::vector<std::string> ArgName;
  uint32_t totalSize;
};

std::map<std::string,struct ihipKernArgInfo> kernelArguments;

struct MyElfNote {
  uint32_t n_namesz = 0;
  uint32_t n_descsz = 0;
  uint32_t n_type = 0;

  MyElfNote() = default;
};

struct ihipModuleSymbol_t{
    uint64_t    _object;             // The kernel object.
    uint32_t    _groupSegmentSize;
    uint32_t    _privateSegmentSize;
    std::string        _name;       // TODO - review for performance cost.  Name is just used for debug.
};

template <>
std::string ToString(hipFunction_t v)
{
    std::ostringstream ss;
    ss << "0x" << std::hex << v->_object;
    return ss.str();
};


#define CHECK_HSA(hsaStatus, hipStatus) \
if (hsaStatus != HSA_STATUS_SUCCESS) {\
    return hipStatus;\
}

#define CHECKLOG_HSA(hsaStatus, hipStatus) \
if (hsaStatus != HSA_STATUS_SUCCESS) {\
    return ihipLogStatus(hipStatus);\
}

namespace hipdrv {

    hsa_status_t findSystemRegions(hsa_region_t region, void *data){
        hsa_region_segment_t segment_id;
        hsa_region_get_info(region, HSA_REGION_INFO_SEGMENT, &segment_id);

        if(segment_id != HSA_REGION_SEGMENT_GLOBAL){
            return HSA_STATUS_SUCCESS;
        }

        hsa_region_global_flag_t flags;
        hsa_region_get_info(region, HSA_REGION_INFO_GLOBAL_FLAGS, &flags);

        hsa_region_t *reg = (hsa_region_t*)data;

        if(flags & HSA_REGION_GLOBAL_FLAG_FINE_GRAINED){
            *reg = region;
        }

        return HSA_STATUS_SUCCESS;
    }

}   // End namespace hipdrv

uint64_t PrintSymbolSizes(const void *emi, const char *name){
    using namespace ELFIO;

    const Elf64_Ehdr *ehdr = (const Elf64_Ehdr*)emi;
    if(NULL == ehdr || EV_CURRENT != ehdr->e_version){}
    const Elf64_Shdr * shdr = (const Elf64_Shdr*)((char*)emi + ehdr->e_shoff);
    for(uint16_t i=0;i<ehdr->e_shnum;++i){
        if(shdr[i].sh_type == SHT_SYMTAB){
            const Elf64_Sym *syms = (const Elf64_Sym*)((char*)emi + shdr[i].sh_offset);
            assert(syms);
            uint64_t numSyms = shdr[i].sh_size/shdr[i].sh_entsize;
            const char* strtab = (const char*)((char*)emi + shdr[shdr[i].sh_link].sh_offset);
            assert(strtab);
            for(uint64_t i=0;i<numSyms;++i){
                const char *symname = strtab + syms[i].st_name;
                assert(symname);
                uint64_t size = syms[i].st_size;
                if(strcmp(name, symname) == 0){
                    return size;
                }
            }
        }
    }
    return 0;
}

uint64_t ElfSize(const void *emi){
    using namespace ELFIO;

    const Elf64_Ehdr *ehdr = (const Elf64_Ehdr*)emi;
    const Elf64_Shdr *shdr = (const Elf64_Shdr*)((char*)emi + ehdr->e_shoff);

    uint64_t max_offset = ehdr->e_shoff;
    uint64_t total_size = max_offset + ehdr->e_shentsize * ehdr->e_shnum;

    for(uint16_t i=0;i < ehdr->e_shnum;++i){
        uint64_t cur_offset = static_cast<uint64_t>(shdr[i].sh_offset);
        if(max_offset < cur_offset){
            max_offset = cur_offset;
            total_size = max_offset;
            if(SHT_NOBITS != shdr[i].sh_type){
                total_size += static_cast<uint64_t>(shdr[i].sh_size);
            }
        }
    }
    return total_size;
}

namespace
{
    template<typename P>
    inline
    ELFIO::section* find_section_if(ELFIO::elfio& reader, P p)
    {
        using namespace std;

        const auto it = find_if(
            reader.sections.begin(), reader.sections.end(), move(p));

        return it != reader.sections.end() ? *it : nullptr;
    }

    inline
    std::vector<std::string> copy_names_of_undefined_symbols(
        const ELFIO::symbol_section_accessor& section)
    {
        using namespace ELFIO;
        using namespace std;

        vector<string> r;

        for (auto i = 0u; i != section.get_symbols_num(); ++i) {
            // TODO: this is boyscout code, caching the temporaries
            //       may be of worth.
            string name;
            Elf64_Addr value = 0;
            Elf_Xword size = 0;
            Elf_Half sect_idx = 0;
            uint8_t bind = 0;
            uint8_t type = 0;
            uint8_t other = 0;

            section.get_symbol(
                i, name, value, size, bind, type, sect_idx, other);

            if (sect_idx == SHN_UNDEF && !name.empty()) {
                r.push_back(std::move(name));
            }
        }

        return r;
    }

    inline
    std::pair<ELFIO::Elf64_Addr, ELFIO::Elf_Xword> find_symbol_address(
        const ELFIO::symbol_section_accessor& section,
        const std::string& symbol_name)
    {
        using namespace ELFIO;
        using namespace std;

        static constexpr pair<Elf64_Addr, Elf_Xword> r{0, 0};

        for (auto i = 0u; i != section.get_symbols_num(); ++i) {
            // TODO: this is boyscout code, caching the temporaries
            //       may be of worth.
            string name;
            Elf64_Addr value = 0;
            Elf_Xword size = 0;
            Elf_Half sect_idx = 0;
            uint8_t bind = 0;
            uint8_t type = 0;
            uint8_t other = 0;

            section.get_symbol(
                i, name, value, size, bind, type, sect_idx, other);

            if (name == symbol_name) return make_pair(value, size);
        }

        return r;
    }

    inline
    void associate_code_object_symbols_with_host_allocation(
        const ELFIO::elfio& reader,
        const ELFIO::elfio& self_reader,
        ELFIO::section* code_object_dynsym,
        ELFIO::section* process_symtab,
        hsa_agent_t agent,
        hsa_executable_t executable)
    {
        using namespace ELFIO;
        using namespace std;

        if (!code_object_dynsym || !process_symtab) return;

        const auto undefined_symbols = copy_names_of_undefined_symbols(
            symbol_section_accessor{reader, code_object_dynsym});

        for (auto&& x : undefined_symbols) {
            const auto tmp = find_symbol_address(
                symbol_section_accessor{self_reader, process_symtab}, x);

            assert(tmp.first);

            void* p = nullptr;
            hsa_amd_memory_lock(
                reinterpret_cast<void*>(tmp.first), tmp.second, &agent, 1, &p);

            hsa_executable_agent_global_variable_define(
                executable, agent, x.c_str(), p);

            static vector<
                unique_ptr<void, decltype(hsa_amd_memory_unlock)*>> globals;
            static mutex mtx;

            lock_guard<std::mutex> lck{mtx};
            globals.emplace_back(p, hsa_amd_memory_unlock);
        }
    }

    inline
    void load_code_object_and_freeze_executable(
        const char* file, hsa_agent_t agent, hsa_executable_t executable)
    {   // TODO: the following sequence is inefficient, should be refactored
        //       into a single load of the file and subsequent ELFIO
        //       processing.
        using namespace std;

        static const auto cor_deleter = [](hsa_code_object_reader_t* p) {
            hsa_code_object_reader_destroy(*p);
        };

        using RAII_code_reader = unique_ptr<
            hsa_code_object_reader_t, decltype(cor_deleter)>;

        unique_ptr<FILE, decltype(fclose)*> cobj{fopen(file, "r"), fclose};
        RAII_code_reader tmp{new hsa_code_object_reader_t, cor_deleter};
        hsa_code_object_reader_create_from_file(fileno(cobj.get()), tmp.get());

        hsa_executable_load_agent_code_object(
            executable, agent, *tmp, nullptr, nullptr);

        hsa_executable_freeze(executable, nullptr);

        static vector<RAII_code_reader> code_readers;
        static mutex mtx;

        lock_guard<mutex> lck{mtx};
        code_readers.push_back(move(tmp));
    }
}

hipError_t hipModuleLoad(hipModule_t *module, const char *fname)
{
    using namespace ELFIO;

    HIP_INIT_API(module, fname);
    hipError_t ret = hipSuccess;
    *module = new ihipModule_t;

    if(module == NULL){
        return ihipLogStatus(hipErrorInvalidValue);
    }

    auto ctx = ihipGetTlsDefaultCtx();
    if(ctx == nullptr){
        ret = hipErrorInvalidContext;

    }else{
        int deviceId = ctx->getDevice()->_deviceId;
        ihipDevice_t *currentDevice = ihipGetDevice(deviceId);

        hsa_executable_create_alt(
            HSA_PROFILE_FULL,
            HSA_DEFAULT_FLOAT_ROUNDING_MODE_DEFAULT,
            nullptr,
            &(*module)->executable);

<<<<<<< HEAD
#ifdef HC_FEATURE_PRINTF
            status = hsa_executable_agent_global_variable_define((*module)->executable, agent,
                                                                 "_ZN2hc13printf_bufferE",
                                                                 Kalmar::getContext()->getPrintfBufferPointerVA());
            CHECKLOG_HSA(status, hipErrorNotInitialized);
#endif

            status = hsa_executable_load_code_object((*module)->executable, agent, (*module)->object, NULL);
            CHECKLOG_HSA(status, hipErrorNotInitialized);

            status = hsa_executable_freeze((*module)->executable, NULL);
            CHECKLOG_HSA(status, hipErrorNotInitialized);
=======
        elfio reader;
        if (!reader.load(fname)) {
            return ihipLogStatus(hipErrorFileNotFound);
        }
        else {
            // TODO: this may benefit from caching as well.
            elfio self_reader;
            self_reader.load("/proc/self/exe");

            const auto symtab =
                find_section_if(self_reader, [](const ELFIO::section* x) {
                    return x->get_type() == SHT_SYMTAB;
                });

            const auto code_object_dynsym =
                find_section_if(reader, [](const ELFIO::section* x) {
                    return x->get_type() == SHT_DYNSYM;
                });

            associate_code_object_symbols_with_host_allocation(
                reader,
                self_reader,
                code_object_dynsym,
                symtab,
                currentDevice->_hsaAgent,
                (*module)->executable);

            load_code_object_and_freeze_executable(
                fname, currentDevice->_hsaAgent, (*module)->executable);
>>>>>>> f288f24e
        }
    }

    return ihipLogStatus(ret);
}


hipError_t hipModuleUnload(hipModule_t hmod)
{
    // TODO - improve this synchronization so it is thread-safe.
    // Currently we want for all inflight activity to complete, but don't prevent another
    // thread from launching new kernels before we finish this operation.
    ihipSynchronize();
    hipError_t ret = hipSuccess;
    hsa_status_t status = hsa_executable_destroy(hmod->executable);
    if(status != HSA_STATUS_SUCCESS)
		{
				ret = hipErrorInvalidValue;
		}
    // status = hsa_code_object_destroy(hmod->object);
    // if(status != HSA_STATUS_SUCCESS)
	// 	{
	// 			ret = hipErrorInvalidValue;
	// 	}
    // status = hsa_memory_free(hmod->ptr);
    // if(status != HSA_STATUS_SUCCESS)
	// 	{
	// 			ret = hipErrorInvalidValue;
	// 	}
    for(auto f = hmod->funcTrack.begin(); f != hmod->funcTrack.end(); ++f) {
      delete *f;
    }
    delete hmod;
    return ihipLogStatus(ret);
}


hipError_t ihipModuleGetSymbol(hipFunction_t *func, hipModule_t hmod, const char *name)
{
    auto ctx = ihipGetTlsDefaultCtx();
    hipError_t ret = hipSuccess;

    if (name == nullptr){
        return ihipLogStatus(hipErrorInvalidValue);
    }

    if (ctx == nullptr){
        ret = hipErrorInvalidContext;

    } else {
        std::string str(name);
        for(auto f = hmod->funcTrack.begin(); f != hmod->funcTrack.end(); ++f) {
            if((*f)->_name == str) {
                *func = *f;
                return ret;
            }
        }
        ihipModuleSymbol_t *sym = new ihipModuleSymbol_t;
        int deviceId = ctx->getDevice()->_deviceId;
        ihipDevice_t *currentDevice = ihipGetDevice(deviceId);
        hsa_agent_t gpuAgent = (hsa_agent_t)currentDevice->_hsaAgent;

        hsa_status_t status;
        hsa_executable_symbol_t 	symbol;
        status = hsa_executable_get_symbol(hmod->executable, NULL, name, gpuAgent, 0, &symbol);
        if(status != HSA_STATUS_SUCCESS){
            return ihipLogStatus(hipErrorNotFound);
        }

        status = hsa_executable_symbol_get_info(symbol,
                                   HSA_EXECUTABLE_SYMBOL_INFO_KERNEL_OBJECT,
                                   &sym->_object);
        CHECK_HSA(status, hipErrorNotFound);

        status = hsa_executable_symbol_get_info(symbol,
                                    HSA_EXECUTABLE_SYMBOL_INFO_KERNEL_GROUP_SEGMENT_SIZE,
                                    &sym->_groupSegmentSize);
        CHECK_HSA(status, hipErrorNotFound);

        status = hsa_executable_symbol_get_info(symbol,
                                    HSA_EXECUTABLE_SYMBOL_INFO_KERNEL_PRIVATE_SEGMENT_SIZE,
                                    &sym->_privateSegmentSize);
        CHECK_HSA(status, hipErrorNotFound);

        sym->_name = name;
        *func = sym;
        hmod->funcTrack.push_back(*func);
    }
    return ret;
}


hipError_t hipModuleGetFunction(hipFunction_t *hfunc, hipModule_t hmod,
                                const char *name){
    HIP_INIT_API(hfunc, hmod, name);
    return ihipLogStatus(ihipModuleGetSymbol(hfunc, hmod, name));
}


hipError_t ihipModuleLaunchKernel(hipFunction_t f,
                                  uint32_t globalWorkSizeX, uint32_t globalWorkSizeY, uint32_t globalWorkSizeZ,
                                  uint32_t localWorkSizeX, uint32_t localWorkSizeY, uint32_t localWorkSizeZ,
                                  size_t sharedMemBytes, hipStream_t hStream,
                                  void **kernelParams, void **extra,
                                  hipEvent_t startEvent, hipEvent_t stopEvent)
{

    auto ctx = ihipGetTlsDefaultCtx();
    hipError_t ret = hipSuccess;

    if(ctx == nullptr){
        ret = hipErrorInvalidDevice;

    }else{
        int deviceId = ctx->getDevice()->_deviceId;
        ihipDevice_t *currentDevice = ihipGetDevice(deviceId);
        hsa_agent_t gpuAgent = (hsa_agent_t)currentDevice->_hsaAgent;

        void *config[5] = {0};
        size_t kernArgSize;

        if(kernelParams != NULL){
          std::string name = f->_name;
          struct ihipKernArgInfo pl = kernelArguments[name];
          char* argBuf = (char*)malloc(pl.totalSize);
          memset(argBuf, 0, pl.totalSize);
          int index = 0;
          for(int i=0;i<pl.Size.size();i++){
            memcpy(argBuf + index, kernelParams[i], pl.Size[i]);
            index += pl.Align[i];
          }
          config[1] = (void*)argBuf;
          kernArgSize = pl.totalSize;
        } else if(extra != NULL){
            memcpy(config, extra, sizeof(size_t)*5);
            if(config[0] == HIP_LAUNCH_PARAM_BUFFER_POINTER && config[2] == HIP_LAUNCH_PARAM_BUFFER_SIZE && config[4] == HIP_LAUNCH_PARAM_END){
                kernArgSize = *(size_t*)(config[3]);
            } else {
                return ihipLogStatus(hipErrorNotInitialized);
            }

        }else{
            return ihipLogStatus(hipErrorInvalidValue);
        }



        /*
          Kernel argument preparation.
        */
        grid_launch_parm lp;
        lp.dynamic_group_mem_bytes = sharedMemBytes;  // TODO - this should be part of preLaunchKernel.
        hStream = ihipPreLaunchKernel(hStream, dim3(globalWorkSizeX, globalWorkSizeY, globalWorkSizeZ), dim3(localWorkSizeX, localWorkSizeY, localWorkSizeZ), &lp, f->_name.c_str());


        hsa_kernel_dispatch_packet_t aql;

        memset(&aql, 0, sizeof(aql));

        //aql.completion_signal._handle = 0;
        //aql.kernarg_address = 0;

        aql.workgroup_size_x = localWorkSizeX;
        aql.workgroup_size_y = localWorkSizeY;
        aql.workgroup_size_z = localWorkSizeZ;
        aql.grid_size_x = globalWorkSizeX;
        aql.grid_size_y = globalWorkSizeY;
        aql.grid_size_z = globalWorkSizeZ;
        aql.group_segment_size = f->_groupSegmentSize + sharedMemBytes;
        aql.private_segment_size = f->_privateSegmentSize;
        aql.kernel_object = f->_object;
        aql.setup = 3 << HSA_KERNEL_DISPATCH_PACKET_SETUP_DIMENSIONS;
        aql.header =   (HSA_PACKET_TYPE_KERNEL_DISPATCH << HSA_PACKET_HEADER_TYPE) |
                       (1 << HSA_PACKET_HEADER_BARRIER);  // TODO - honor queue setting for execute_in_order

        if (HCC_OPT_FLUSH) {
            aql.header |= (HSA_FENCE_SCOPE_AGENT << HSA_PACKET_HEADER_ACQUIRE_FENCE_SCOPE) |
                          (HSA_FENCE_SCOPE_AGENT << HSA_PACKET_HEADER_RELEASE_FENCE_SCOPE);
        } else {
            aql.header |= (HSA_FENCE_SCOPE_SYSTEM << HSA_PACKET_HEADER_ACQUIRE_FENCE_SCOPE) |
                          (HSA_FENCE_SCOPE_SYSTEM << HSA_PACKET_HEADER_RELEASE_FENCE_SCOPE);
        };


        hc::completion_future cf;

        lp.av->dispatch_hsa_kernel(&aql, config[1] /* kernarg*/, kernArgSize,
                                  (startEvent || stopEvent) ? &cf : nullptr
#if (__hcc_workweek__ > 17312)
                                  , f->_name.c_str()
#endif
                                  );



        if (startEvent) {
            startEvent->attachToCompletionFuture(&cf, hStream, hipEventTypeStartCommand);
        }
        if (stopEvent) {
            stopEvent->attachToCompletionFuture (&cf, hStream, hipEventTypeStopCommand);
        }


        if(kernelParams != NULL){
          free(config[1]);
        }
        ihipPostLaunchKernel(f->_name.c_str(), hStream, lp);
    }

    return ret;
}

hipError_t hipModuleLaunchKernel(hipFunction_t f,
            uint32_t gridDimX, uint32_t gridDimY, uint32_t gridDimZ,
            uint32_t blockDimX, uint32_t blockDimY, uint32_t blockDimZ,
            uint32_t sharedMemBytes, hipStream_t hStream,
            void **kernelParams, void **extra)
{
    HIP_INIT_API(f, gridDimX, gridDimY, gridDimZ,
                 blockDimX, blockDimY, blockDimZ,
                 sharedMemBytes, hStream,
                 kernelParams, extra);
    return ihipLogStatus(ihipModuleLaunchKernel(f,
                blockDimX * gridDimX, blockDimY * gridDimY, gridDimZ * blockDimZ,
                blockDimX, blockDimY, blockDimZ,
                sharedMemBytes, hStream, kernelParams, extra,
                nullptr, nullptr));
}


hipError_t hipHccModuleLaunchKernel(hipFunction_t f,
            uint32_t globalWorkSizeX, uint32_t globalWorkSizeY, uint32_t globalWorkSizeZ,
            uint32_t localWorkSizeX, uint32_t localWorkSizeY, uint32_t localWorkSizeZ,
            size_t sharedMemBytes, hipStream_t hStream,
            void **kernelParams, void **extra,
            hipEvent_t startEvent, hipEvent_t stopEvent)
{
    HIP_INIT_API(f, globalWorkSizeX, globalWorkSizeY, globalWorkSizeZ,
                 localWorkSizeX, localWorkSizeY, localWorkSizeZ,
                 sharedMemBytes, hStream,
                 kernelParams, extra);
    return ihipLogStatus(ihipModuleLaunchKernel(f, globalWorkSizeX, globalWorkSizeY, globalWorkSizeZ,
                localWorkSizeX, localWorkSizeY, localWorkSizeZ,
                sharedMemBytes, hStream, kernelParams, extra, startEvent, stopEvent));
}

hipError_t hipModuleGetGlobal(hipDeviceptr_t *dptr, size_t *bytes,
                              hipModule_t hmod, const char* name)
{
    HIP_INIT_API(dptr, bytes, hmod, name);
    hipError_t ret = hipSuccess;
    if(dptr == NULL || bytes == NULL){
        return ihipLogStatus(hipErrorInvalidValue);
    }
    if(name == NULL || hmod == NULL){
        return ihipLogStatus(hipErrorNotInitialized);
    }
    else{
        hipFunction_t func;
        ihipModuleGetSymbol(&func, hmod, name);
        *bytes = PrintSymbolSizes(hmod->ptr, name) + sizeof(amd_kernel_code_t);
        *dptr = reinterpret_cast<void*>(func->_object);
        return ihipLogStatus(ret);
    }
}

hipError_t hipModuleLoadData(hipModule_t *module, const void *image)
{
    HIP_INIT_API(module, image);
    hipError_t ret = hipSuccess;
    if(image == NULL || module == NULL){
        return ihipLogStatus(hipErrorNotInitialized);
    } else {
        auto ctx = ihipGetTlsDefaultCtx();
        *module = new ihipModule_t;
        int deviceId = ctx->getDevice()->_deviceId;
        ihipDevice_t *currentDevice = ihipGetDevice(deviceId);

        void *p;
        uint64_t size = ElfSize(image);
        hsa_agent_t agent = currentDevice->_hsaAgent;
        hsa_region_t sysRegion;
        hsa_status_t status = hsa_agent_iterate_regions(agent, hipdrv::findSystemRegions, &sysRegion);
        status = hsa_memory_allocate(sysRegion, size, (void**)&p);

        if(status != HSA_STATUS_SUCCESS){
            return ihipLogStatus(hipErrorOutOfMemory);
        }

        char *ptr = (char*)p;
        if(!ptr){
           return ihipLogStatus(hipErrorOutOfMemory);
        }
        (*module)->ptr = p;
        (*module)->size = size;

        memcpy(ptr, image, size);

        status = hsa_code_object_deserialize(ptr, size, NULL, &(*module)->object);

        if(status != HSA_STATUS_SUCCESS){
            return ihipLogStatus(hipErrorSharedObjectInitFailed);
        }

        status = hsa_executable_create(HSA_PROFILE_FULL, HSA_EXECUTABLE_STATE_UNFROZEN, NULL, &(*module)->executable);
        CHECKLOG_HSA(status, hipErrorNotInitialized);

        status = hsa_executable_load_code_object((*module)->executable, agent, (*module)->object, NULL);
        CHECKLOG_HSA(status, hipErrorNotInitialized);

        status = hsa_executable_freeze((*module)->executable, NULL);
        CHECKLOG_HSA(status, hipErrorNotInitialized);
    }
    return ihipLogStatus(ret);
}

hipError_t hipModuleLoadDataEx(hipModule_t *module, const void *image, unsigned int numOptions, hipJitOption *options, void **optionValues)
{
    return hipModuleLoadData(module, image);
}<|MERGE_RESOLUTION|>--- conflicted
+++ resolved
@@ -336,20 +336,6 @@
             nullptr,
             &(*module)->executable);
 
-<<<<<<< HEAD
-#ifdef HC_FEATURE_PRINTF
-            status = hsa_executable_agent_global_variable_define((*module)->executable, agent,
-                                                                 "_ZN2hc13printf_bufferE",
-                                                                 Kalmar::getContext()->getPrintfBufferPointerVA());
-            CHECKLOG_HSA(status, hipErrorNotInitialized);
-#endif
-
-            status = hsa_executable_load_code_object((*module)->executable, agent, (*module)->object, NULL);
-            CHECKLOG_HSA(status, hipErrorNotInitialized);
-
-            status = hsa_executable_freeze((*module)->executable, NULL);
-            CHECKLOG_HSA(status, hipErrorNotInitialized);
-=======
         elfio reader;
         if (!reader.load(fname)) {
             return ihipLogStatus(hipErrorFileNotFound);
@@ -379,7 +365,6 @@
 
             load_code_object_and_freeze_executable(
                 fname, currentDevice->_hsaAgent, (*module)->executable);
->>>>>>> f288f24e
         }
     }
 
